--- conflicted
+++ resolved
@@ -1,8 +1,4 @@
-<<<<<<< HEAD
 import React, { useState } from "react";
-=======
-import React, { useState, useEffect } from "react";
->>>>>>> 31148e99
 import SEO from "./SEO";
 import { postJson } from "../lib/api";
 
@@ -85,25 +81,17 @@
   onSuccess,
   onError,
 }) => {
-<<<<<<< HEAD
-  const [form, setForm] = useState({
-    fullName: "",
-    email: "",
-    phoneNumber: "",
-=======
   // Form state
   const [formData, setFormData] = useState({
     fullName: "",
     email: "",
     phone: "",
->>>>>>> 31148e99
     companyName: "",
     industry: "Select Industry",
     country: "Select Country",
     message: "",
   });
 
-<<<<<<< HEAD
   const [submitting, setSubmitting] = useState(false);
   const [error, setError] = useState("");
   const [success, setSuccess] = useState(false);
@@ -198,196 +186,6 @@
     }
   };
 
-=======
-  // Validation state
-  const [errors, setErrors] = useState({});
-  const [touched, setTouched] = useState({});
-  const [isSubmitting, setIsSubmitting] = useState(false);
-
-  // Validation functions
-  const validateField = (name, value) => {
-    const newErrors = { ...errors };
-    
-    switch (name) {
-      case "fullName":
-        if (!value.trim()) {
-          newErrors.fullName = "Full name is required";
-        } else if (!/^[a-zA-Z\s]{2,}$/.test(value.trim()) || value.trim().split(" ").length < 2) {
-          newErrors.fullName = "Please enter your full name (at least two words, letters only)";
-        } else {
-          delete newErrors.fullName;
-        }
-        break;
-        
-      case "email":
-        const emailRegex = /^[^\s@]+@[^\s@]+\.[^\s@]+$/;
-        if (!value.trim()) {
-          newErrors.email = "Email address is required";
-        } else if (!emailRegex.test(value)) {
-          newErrors.email = "Please enter a valid email address";
-        } else {
-          delete newErrors.email;
-        }
-        break;
-        
-      case "phone":
-        if (value.trim()) {
-          // International phone number validation (supports various formats)
-          const phoneRegex = /^[\+]?[1-9][\d]{0,15}$|^[\+]?[(]?[\d\s\-\(\)]{10,}$/;
-          if (!phoneRegex.test(value.replace(/[\s\-\(\)]/g, ""))) {
-            newErrors.phone = "Please enter a valid phone number";
-          } else {
-            delete newErrors.phone;
-          }
-        } else {
-          delete newErrors.phone;
-        }
-        break;
-        
-      case "companyName":
-        if (value.trim() && value.length > 100) {
-          newErrors.companyName = "Company name must be 100 characters or less";
-        } else {
-          delete newErrors.companyName;
-        }
-        break;
-        
-      case "industry":
-        if (!value || value === "Select Industry") {
-          newErrors.industry = "Please select an industry";
-        } else {
-          delete newErrors.industry;
-        }
-        break;
-        
-      case "country":
-        if (!value || value === "Select Country") {
-          newErrors.country = "Please select a country";
-        } else {
-          delete newErrors.country;
-        }
-        break;
-        
-      case "message":
-        if (!value.trim()) {
-          newErrors.message = "Message is required";
-        } else if (value.trim().length < 20) {
-          newErrors.message = "Message must be at least 20 characters long";
-        } else if (value.length > 500) {
-          newErrors.message = "Message must be 500 characters or less";
-        } else {
-          delete newErrors.message;
-        }
-        break;
-        
-      default:
-        break;
-    }
-    
-    return newErrors;
-  };
-
-  // Handle input changes
-  const handleInputChange = (e) => {
-    const { name, value } = e.target;
-    setFormData(prev => ({
-      ...prev,
-      [name]: value
-    }));
-    
-    // Real-time validation
-    const newErrors = validateField(name, value);
-    setErrors(newErrors);
-  };
-
-  // Handle field blur (mark as touched)
-  const handleFieldBlur = (e) => {
-    const { name } = e.target;
-    setTouched(prev => ({
-      ...prev,
-      [name]: true
-    }));
-  };
-
-  // Check if form is valid
-  const isFormValid = () => {
-    const requiredFields = ["fullName", "email", "industry", "country", "message"];
-    const hasErrors = Object.keys(errors).length > 0;
-    const hasRequiredValues = requiredFields.every(field => {
-      const value = formData[field];
-      return value && value.trim() && value !== "Select Industry" && value !== "Select Country";
-    });
-    const messageValid = formData.message.trim().length >= 20 && formData.message.length <= 500;
-    
-    return !hasErrors && hasRequiredValues && messageValid;
-  };
-
-  // Handle form submission
-  const handleSubmit = async (e) => {
-    e.preventDefault();
-    
-    // Mark all fields as touched
-    const allTouched = Object.keys(formData).reduce((acc, key) => {
-      acc[key] = true;
-      return acc;
-    }, {});
-    setTouched(allTouched);
-    
-    // Validate all fields
-    const allErrors = {};
-    Object.keys(formData).forEach(key => {
-      const fieldErrors = validateField(key, formData[key]);
-      Object.assign(allErrors, fieldErrors);
-    });
-    setErrors(allErrors);
-    
-    // If there are errors, focus on the first error field
-    if (Object.keys(allErrors).length > 0) {
-      const firstErrorField = Object.keys(allErrors)[0];
-      const errorElement = document.querySelector(`[name="${firstErrorField}"]`);
-      if (errorElement) {
-        errorElement.focus();
-        errorElement.scrollIntoView({ behavior: "smooth", block: "center" });
-      }
-      return;
-    }
-    
-    // If form is valid, submit
-    if (isFormValid()) {
-      setIsSubmitting(true);
-      try {
-        if (onSubmit) {
-          await onSubmit(formData);
-        } else {
-          // Default submission behavior
-          console.log("Form submitted:", formData);
-          alert("Thank you for your message! We'll get back to you within 24 hours.");
-          // Reset form
-          setFormData({
-            fullName: "",
-            email: "",
-            phone: "",
-            companyName: "",
-            industry: "Select Industry",
-            country: "Select Country",
-            message: "",
-          });
-          setTouched({});
-          setErrors({});
-        }
-      } catch (error) {
-        console.error("Form submission error:", error);
-        alert("There was an error submitting your message. Please try again.");
-      } finally {
-        setIsSubmitting(false);
-      }
-    }
-  };
-
-  // Character count for message
-  const messageCharCount = formData.message.length;
-  const messageMaxLength = 500;
->>>>>>> 31148e99
   return (
     <>
       <SEO
@@ -449,11 +247,6 @@
                   {field.label}
                 </label>
                 {field.type === "select" ? (
-<<<<<<< HEAD
-                  <select className="w-full px-3 py-2 mt-1 bg-[var(--color-white)] border border-[var(--color-border-primary)] rounded-lg focus:ring-2 focus:ring-[var(--color-focus)] focus:border-transparent outline-none transition-all duration-300 text-[var(--color-text-primary)]"
-                          value={index === 0 ? form.companyName : index === 1 ? form.industry : form.country}
-                          onChange={index === 0 ? handleChange("companyName") : index === 1 ? handleChange("industry") : handleChange("country")}>
-=======
                   <select 
                     name={field.name}
                     value={formData[field.name] || ""}
@@ -465,7 +258,6 @@
                         : "border-[var(--color-border-primary)]"
                     }`}
                   >
->>>>>>> 31148e99
                     {field.options.map((option, i) => (
                       <option
                         key={i}
@@ -489,12 +281,9 @@
                         : "border-[var(--color-border-primary)]"
                     }`}
                     placeholder={field.placeholder}
-<<<<<<< HEAD
                     value={form.companyName}
                     onChange={handleChange("companyName")}
-=======
                     maxLength={field.name === "companyName" ? 100 : undefined}
->>>>>>> 31148e99
                   />
                 )}
                 {errors[field.name] && touched[field.name] && (
@@ -524,17 +313,6 @@
                 : "border-[var(--color-border-primary)]"
             }`}
             placeholder={messagePlaceholder}
-<<<<<<< HEAD
-            value={form.message}
-            onChange={handleChange("message")}
-          ></textarea>
-          {error && (
-            <p className="mt-2 text-sm text-red-600">{error}</p>
-          )}
-          {success && (
-            <p className="mt-2 text-sm text-green-600">Message sent successfully.</p>
-          )}
-=======
             maxLength={500}
           />
           <div className="flex justify-between items-center mt-1">
@@ -559,19 +337,12 @@
               )}
             </p>
           </div>
->>>>>>> 31148e99
         </div>
         {/* Submit Section */}
         <div className="flex items-center justify-between pt-3 border-t border-[var(--color-border-primary)]">
           <p className="text-xs text-[var(--color-text-muted)]">{submitNote}</p>
           <button
             type="submit"
-<<<<<<< HEAD
-            className="bg-[var(--button-bg-primary)] hover:bg-[var(--button-bg-primary-hover)] text-[var(--button-text-primary)] px-6 py-2 rounded-lg font-semibold transition-colors duration-300 shadow-sm"
-            disabled={submitting}
-          >
-            {submitting ? "Sending..." : submitText}
-=======
             disabled={!isFormValid() || isSubmitting}
             className={`px-6 py-2 rounded-lg font-semibold transition-all duration-300 shadow-sm ${
               !isFormValid() || isSubmitting
@@ -590,7 +361,6 @@
             ) : (
               submitText
             )}
->>>>>>> 31148e99
           </button>
         </div>
       </form>
