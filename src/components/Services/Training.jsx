--- conflicted
+++ resolved
@@ -9,6 +9,7 @@
   const [selectedProgram, setSelectedProgram] = useState(null);
   const [isFeatureModalOpen, setIsFeatureModalOpen] = useState(false);
   const [selectedFeature, setSelectedFeature] = useState(null);
+  const [isContactModalOpen, setIsContactModalOpen] = useState(false);
 
   // Fetch data from JSON Server
   const { data, isLoading: loading } = usePageData("training");
@@ -95,6 +96,14 @@
   const closeFeatureModal = () => {
     setIsFeatureModalOpen(false);
     setSelectedFeature(null);
+  };
+
+  const openContactModal = () => {
+    setIsContactModalOpen(true);
+  };
+
+  const closeContactModal = () => {
+    setIsContactModalOpen(false);
   };
 
   if (loading) {
@@ -1655,7 +1664,6 @@
             </button>
           </div>
         </Modal>
-<<<<<<< HEAD
         {/* Contact Modal */}
         <Modal
           isOpen={isContactModalOpen}
@@ -1667,8 +1675,6 @@
             <ContactForm onSuccess={closeContactModal} />
           </div>
         </Modal>
-=======
->>>>>>> 31148e99
       </div>
     </>
   );
